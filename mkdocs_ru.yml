--- conflicted
+++ resolved
@@ -4,11 +4,7 @@
 
 INHERIT: mkdocs_common.yml
 
-<<<<<<< HEAD
-site_name: База знаний Comindware Business Application Platform
-=======
 site_name: Comindware Business Application Platform. База знаний
->>>>>>> 48165d06
 
 docs_dir: docs/ru
 
