# This file configures the Russian help to be build as Web/help/ru
# But it does not copy the dependencies
# Run `py buildhelp.py` to actually build the help with all the dependencies

INHERIT: mkdocs_ru.yml

site_name: Comindware Platform. Руководство пользователя

extra:
  apiGuide: False
  adminGuideWindows: False
  adminGuideLinux: False
  userGuide: True
  tutorial: False
  completeGuide: False

nav:
  - Общие сведения:
    - index.md
    - product_description.md
  - Использование системы:
    - using_the_system/index.md
    - Панель навигации:
      - using_the_system/navigation_panel/index.md
      - using_the_system/navigation_panel/desktop.md
      - using_the_system/navigation_panel/my_tasks.md
      - using_the_system/navigation_panel/pages.md
    - Таблицы: using_the_system/table_personal_use.md
    - Карточки: using_the_system/cards_view.md
    - Формы: using_the_system/form_personal_use.md
    - Обсуждение: using_the_system/discussion_use.md
    - Карты: using_the_system/map_use.md
    - Офисные приложения: using_the_system/office_connectiopn_use.md
    - using_the_system/mobile_app_use.md
    - using_the_system/password_restore.md
  - Администрирование:
    - administration/administration_page.md
    - Внешний вид:
      - Дизайн страниц входа и регистрации: administration/appearance/themes/index.md
      - Темы: administration/appearance/login_and_registration_page_design/index.md
    - Архитектура:
      - Приложения: business_apps/index.md
      - Шаблоны: business_apps/templates/index.md
      - Диаграммы: business_apps/diagrams/index.md
      - Разделы навигации: business_apps/navigation_sections/navigation_sections_setup.md
      - administration/architecture/functions.md
    - Аккаунты и группы:
      - administration/account_administration/accounts.md
      - administration/account_administration/groups.md
      - administration/account_administration/system_roles.md
      - administration/account_administration/account_permission_audit.md
      - administration/account_administration/substitution.md
      - administration/account_administration/registration_and_login.md
      - administration/account_administration/two_factor_authentication.md
    - Инфраструктура:
      - administration/infrastructure/monitoring.md
      - administration/infrastructure/logs.md
      - administration/infrastructure/licensing.md
      - administration/backup/index.md
      - administration/backup/configure.md
      - administration/infrastructure/system_service_management.md
      - administration/infrastructure/performance.md
      - administration/infrastructure/logging_configuration.md
      - administration/infrastructure/global_configuration.md
      - administration/infrastructure/adapters.md
      - administration/infrastructure/authentication_keys.md
    - Подключения и пути передачи данных:
      - administration/connections_communication_routes/integration.md
      - administration/connections_communication_routes/connections.md
      - administration/connections_communication_routes/communication_routes.md
      - Системные подключения:
        - Уведомления:
          - administration/connections_communication_routes/system_connections/notifications/notification_types.md
          - administration/connections_communication_routes/system_connections/notifications/common_notifications.md
          - administration/connections_communication_routes/system_connections/notifications/task_notifications.md
        - administration/connections_communication_routes/system_connections/elasticsearch_connection.md
        - administration/connections_communication_routes/system_connections/map_configure.md
        - administration/connections_communication_routes/system_connections/git_connection.md
        - administration/connections_communication_routes/system_connections/s3_connection.md
      - Аутентификация:
        - administration/connections_communication_routes/authentication/keycloak_connection.md
        - administration/connections_communication_routes/authentication/wsfederation_connection.md
        - administration/connections_communication_routes/authentication/ad_connection.md
      - Подключения к офисным приложениям:
        - administration/connections_communication_routes/office_connections/collabora_connection.md
        - administration/connections_communication_routes/office_connections/r7_connection.md
      - Подключения к электронной почте:
        - administration/connections_communication_routes/email_connections/process_sending_connection.md
        - administration/connections_communication_routes/email_connections/scenario_send_email.md
        - administration/connections_communication_routes/email_connections/process_receiving_connection.md
        - administration/connections_communication_routes/email_connections/scenario_receive_email.md
        - 'Пример: отправка, получение и обработка эл. почты в процессе': examples/process_email_configure.md
      - Подключения REST и OData:
        - administration/connections_communication_routes/rest_odata_connections/odata_connection.md
        - administration/connections_communication_routes/rest_odata_connections/odata_integration.md
        - administration/connections_communication_routes/rest_odata_connections/send_http_connection.md
        - administration/connections_communication_routes/rest_odata_connections/send_http_request_connection.md
        - administration/connections_communication_routes/rest_odata_connections/get_connection.md
        - administration/connections_communication_routes/rest_odata_connections/receive_http_example.md
      - SQL-подключения:
        - administration/connections_communication_routes/sql_connections/sql_send_connection.md
        - administration/connections_communication_routes/sql_connections/sql_receive_connection.md
      - Подключения к шинам сообщений:
        - administration/connections_communication_routes/message_queue_connections/kafka_connection.md
      - Пользовательские подключения:
        - administration/connections_communication_routes/custom_connections/esphere_receive_configure.md
        - administration/connections_communication_routes/custom_connections/esphere_send_configure.md
  - Разработка приложений:
    - business_apps/application_configure_recommendations.md
    - business_apps/elasticdata_description.md
    - business_apps/data_model.md
    - business_apps/identifiers_system_names.md
    - business_apps/index.md
    - Диаграммы:
      - business_apps/diagrams/index.md
      - Диаграмма процесса:
        - business_apps/diagrams/process_diagram/process_diagram_build_advice.md
        - business_apps/diagrams/process_diagram/index.md
        - business_apps/diagrams/process_diagram/process_diagram_version_control.md
        - business_apps/diagrams/process_diagram/process_diagram_view_instance.md
        - business_apps/diagrams/process_diagram/process_error_monitor.md
        - Элементы диаграммы процесса: 
          - business_apps/diagrams/process_diagram/process_diagram_elements/index.md
          - Общие свойства элементов: business_apps/diagrams/process_diagram/process_diagram_elements/process_diagram_element_common_properties.md
          - Действия:
            - business_apps/diagrams/process_diagram/process_diagram_elements/actions/index.md
            - business_apps/diagrams/process_diagram/process_diagram_elements/actions/user_task.md
            - business_apps/diagrams/process_diagram/process_diagram_elements/actions/service_call_task.md
            - business_apps/diagrams/process_diagram/process_diagram_elements/actions/script_task.md
            - business_apps/diagrams/process_diagram/process_diagram_elements/actions/process_call.md
            - business_apps/diagrams/process_diagram/process_diagram_elements/actions/embedded_subprocess.md
          - События:
            - business_apps/diagrams/process_diagram/process_diagram_elements/events/index.md
            - Конечные:
              - business_apps/diagrams/process_diagram/process_diagram_elements/events/end/index.md
              - business_apps/diagrams/process_diagram/process_diagram_elements/events/end/none_end_event.md
              - business_apps/diagrams/process_diagram/process_diagram_elements/events/end/stop_process_end_event.md
              - business_apps/diagrams/process_diagram/process_diagram_elements/events/end/send_message_end_event.md
            - Промежуточные:
              - business_apps/diagrams/process_diagram/process_diagram_elements/events/intermediate/index.md
              - business_apps/diagrams/process_diagram/process_diagram_elements/events/intermediate/timer_intermediate_event.md
              - business_apps/diagrams/process_diagram/process_diagram_elements/events/intermediate/send_message_intermediate_event.md
              - business_apps/diagrams/process_diagram/process_diagram_elements/events/intermediate/receive_message_intermediate_event.md
              - business_apps/diagrams/process_diagram/process_diagram_elements/events/intermediate/none_intermediate_event.md
            - Начальные:
              - business_apps/diagrams/process_diagram/process_diagram_elements/events/start/index.md
              - business_apps/diagrams/process_diagram/process_diagram_elements/events/start/none_start_event.md
              - business_apps/diagrams/process_diagram/process_diagram_elements/events/start/timer_start_event.md
              - business_apps/diagrams/process_diagram/process_diagram_elements/events/start/receive_message_start_event.md
          - Развилки:
            - business_apps/diagrams/process_diagram/process_diagram_elements/gateways/index.md
            - business_apps/diagrams/process_diagram/process_diagram_elements/gateways/exclusive_gateway.md
            - business_apps/diagrams/process_diagram/process_diagram_elements/gateways/parallel_gateway.md
          - Общие элементы: 
            - business_apps/diagrams/process_diagram/process_diagram_elements/generic/index.md
            - business_apps/diagrams/process_diagram/process_diagram_elements/generic/pool.md
            - business_apps/diagrams/process_diagram/process_diagram_elements/generic/lane.md
            - business_apps/diagrams/process_diagram/process_diagram_elements/generic/sequence_flow.md
            - business_apps/diagrams/process_diagram/process_diagram_elements/generic/text_annotation.md
          - business_apps/diagrams/process_diagram/process_diagram_elements/process_diagram_forms.md
    - Шаблоны:
      - business_apps/templates/index.md
      - Типы и свойства шаблонов:
        - business_apps/templates/template_types/template_common_properties.md
        - business_apps/templates/template_types/record_templates.md
        - business_apps/templates/template_types/process_templates.md
        - business_apps/templates/template_types/account_templates.md
        - business_apps/templates/template_types/role_templates.md
        - business_apps/templates/template_types/organizational_unit_templates.md
      - Атрибуты:
        - business_apps/templates/attributes/index.md
        - business_apps/templates/attributes/attribute_change_type.md
        - business_apps/templates/attributes/attribute_common_properties.md
        - business_apps/templates/attributes/system_attributes.md
        - business_apps/templates/attributes/calculated_attribute.md
        - business_apps/templates/attributes/displayed_attribute.md
        - business_apps/templates/attributes/searchable_attribute.md
        - Свойства атрибутов по типам:
          - Аккаунт: business_apps/templates/attributes/attribute_account.md
          - Гиперссылка: business_apps/templates/attributes/attribute_hyperlink.md
          - Дата и время: business_apps/templates/attributes/attribute_date_time.md
          - Длительность: business_apps/templates/attributes/attribute_duration.md
          - Документ: business_apps/templates/attributes/attribute_document.md
          - Запись: business_apps/templates/attributes/attribute_record.md
          - Изображение: business_apps/templates/attributes/attribute_image.md
          - Логический: business_apps/templates/attributes/attribute_boolean.md
          - Организационная единица: business_apps/templates/attributes/attribute_organizational_unit.md
          - Роль: business_apps/templates/attributes/attribute_role.md
          - Список значений: business_apps/templates/attributes/attribute_enum.md
          - Текст: business_apps/templates/attributes/attribute_text.md
          - Цвет: business_apps/templates/attributes/attribute_color.md
          - Чертёж: business_apps/templates/attributes/attribute_drawing.md
          - Число: business_apps/templates/attributes/attribute_number.md
          - Штрихкод: business_apps/templates/attributes/attribute_barcode.md
      - Формы:
        - business_apps/templates/forms/index.md
        - business_apps/templates/forms/form_access_control.md
        - business_apps/templates/forms/form_rules.md
        - business_apps/templates/forms/form_static_elements.md
        - business_apps/templates/forms/form_dynamic_elements.md
        - business_apps/templates/forms/search_forms.md
        - examples/creating_gantt_chart.md
        - examples/using_gantt_chart.md
        - business_apps/templates/forms/discussion_configure.md
      - Кнопки: business_apps/templates/buttons/index.md
      - business_apps/templates/button_area.md
      - Карточки: business_apps/templates/cards/cards_layout_configure.md
      - Таблицы: business_apps/templates/tables/table_configure.md
      - business_apps/templates/import_data.md
      - Шаблоны экспорта:
        - business_apps/templates/export_templates/index.md
        - business_apps/templates/export_templates/export_template_file_configure.md
        - business_apps/templates/export_templates/export_template_button_configure.md
        - business_apps/templates/export_templates/export_template_file_example.md
        - business_apps/templates/export_templates/export_template_formula_format_values.md
    - business_apps/roles_in_application.md
    - Панель навигации. Настройка:
      - business_apps/navigation_sections/navigation_sections_setup.md
      - business_apps/navigation_sections/desktop_setup.md
      - business_apps/navigation_sections/pages_setup.md
      - business_apps/navigation_sections/page_access_control.md
      - business_apps/navigation_sections/my_tasks_page_configure.md
    - business_apps/variables.md
    - business_apps/online_store.md
    - Управление версиями:
      - business_apps/version_control/index.md
      - business_apps/version_control/manual_version_control.md
      - business_apps/version_control/git_version_control.md
      - business_apps/version_control/excel_version_control.md
    - Сценарии:
      - business_apps/scenarios/index.md
      - business_apps/scenarios/scenario_elements.md
      - business_apps/scenarios/scenario_variables.md
    - Вычисления и программирование:
      - business_apps/expressions/expression_intro.md
      - business_apps/expressions/expression_debug.md
      - Редактор выражений: business_apps/expressions/expression_editor/index.md
      - business_apps/variables.md
      - Руководство по формулам: 
        - developer_guide/formulas/formula_guide.md
        - business_apps/expressions/expression_editor/formula_editor/index.md    
        - developer_guide/formulas/formula_reference.md
      - Руководство по N3: 
        - developer_guide/n3/n3_guide.md
        - business_apps/expressions/expression_editor/n3_editor/index.md
      - Руководство по C#:
        - developer_guide/csharp/csharp_guide.md
  - Моделирование корпоративной архитектуры:
    - architect/architect_desktop.md
    - architect/process_architecture_modeling/index.md
    - architect/process_architecture_modeling/edit_diagram.md
    - architect/process_architecture_modeling/import_export.md
    - architect/organizational_structure_modeling/index.md
    - architect/organizational_structure_modeling/organizational_structure_designer.md
    - architect/conversations.md
    - architect/version_control.md
    - architect/architect_demo.md
    - architect/architect_example.md
    - Построение организационной структуры:
      - architect/organizational_structure_modeling/index.md
      - architect/organizational_structure_modeling/organizational_structure_designer.md
  - Практические примеры:
    - examples/autonumerating_records.md
    - examples/autonumerating_related_records.md
    - examples/document_clone_scenario_n3.md
    - examples/document_download_archive_csharp.md
    - examples/document_download_archive_related_record_csharp.md
    - examples/document_download_to_server_csharp.md
    - examples/substring_search.md
<<<<<<< HEAD
    - examples/text_regular_mask.md
    - examples/enum_attribute_value_calculation.md
=======
    - examples/attribute_enum_value_calculation.md
    - examples/attribute_enum_value_filter.md
    - examples/attribute_enum_calculate_current_value.md
    - examples/attribute_enum_calculate_registry.md
>>>>>>> 1a04fa30
    - examples/script_using_local_variable.md
    - examples/scenario_verify_data.md
    - examples/multilingual_app.md
    - administration/connections_communication_routes/rest_odata_connections/1c_integrations.md
    - administration/connections_communication_routes/rest_odata_connections/send_http_example.md
    - administration/connections_communication_routes/rest_odata_connections/http_send_post.md
    - administration/connections_communication_routes/rest_odata_connections/http_send_file.md
    - administration/connections_communication_routes/rest_odata_connections/jpath_example.md      
    - administration/connections_communication_routes/rest_odata_connections/http_receive_file.md
    - examples/task_reassign.md
    - examples/template_reference_data_api.md
    - examples/get_selected_record_ids.md
    - examples/csharp_table_download_selection.md
    - examples/csharp_tax_service_integrate.md
    - examples/process_end_button.md
  - Обзор версий:
    - general/changelog/changelog.md
    - general/changelog/release_notes_5.0.13334.md
    - general/changelog/release_notes_5.0.md

exclude_docs: |
  administration/backup/linux/restore_cdbbz_gostech.md
  administration/connections_communication_routes/authentication/openid_connection_gostech.md
  administration/connections_communication_routes/system_connections/s3_connection_gostech.md
  administration/deploy/logging_engine_gostech.md
  administration/deploy/linux/configuration_files_gostech.md
  administration/deploy/linux/deploy_guide_gostech.md
  administration/deploy/linux/upgrade_version_gostech.md
  administration/deploy/linux/upload_size_limit_configure_gostech.md
  administration/account_administration/authentication_authorization_sessions.md
  administration/account_administration/accounts_dc_sync/index.md
  administration/backup/linux/**
  administration/backup/windows/**
  administration/deploy/**
  administration/account_administration/accounts_dc_sync/linux/ad_authentication_configure.md
  administration/account_administration/accounts_dc_sync/linux/sso_authenticatation_configure.md   
  administration/account_administration/accounts_dc_sync/windows/sso_authenticatation_configure_windows.md
  administration/connections_communication_routes/email_connections/process_email_configure_include.md
  devops_wiki/**
  developer_guide/api/**
  developer_guide/n3/n3_tutorial.md
  developer_guide/formulas/formula_toc.md
  tutorial/**<|MERGE_RESOLUTION|>--- conflicted
+++ resolved
@@ -267,15 +267,10 @@
     - examples/document_download_archive_related_record_csharp.md
     - examples/document_download_to_server_csharp.md
     - examples/substring_search.md
-<<<<<<< HEAD
-    - examples/text_regular_mask.md
-    - examples/enum_attribute_value_calculation.md
-=======
     - examples/attribute_enum_value_calculation.md
     - examples/attribute_enum_value_filter.md
     - examples/attribute_enum_calculate_current_value.md
     - examples/attribute_enum_calculate_registry.md
->>>>>>> 1a04fa30
     - examples/script_using_local_variable.md
     - examples/scenario_verify_data.md
     - examples/multilingual_app.md
