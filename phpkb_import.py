--- conflicted
+++ resolved
@@ -123,17 +123,6 @@
             with open(filename_html, "w+") as html_file:
                 html_file.write(str(p))    
             markdown = MarkdownConverter(heading_style='ATX', bullets='-', escape_misc=False).convert_soup(p)
-<<<<<<< HEAD
-            # Remove redundant line breaks
-            pattern = re.compile(r'^\n^\n\n*', flags=re.MULTILINE)
-            markdown = re.sub(pattern, r'\n', markdown)
-            # Remove redundant TOC
-            pattern = re.compile(r'## Содержание.*\n*(.*\t*-.*\n)*\n', flags=re.MULTILINE)
-            markdown = re.sub(pattern, r'', markdown)
-            # Remove redundant [*‌* К началу](#) links
-            pattern = re.compile(r'\[.*К началу\]\(#\)', flags=re.MULTILINE)
-            markdown = re.sub(pattern, r'', markdown)
-=======
             # Remove redundant new lines
             pattern = re.compile(r'^\n^\n\n*', flags=re.MULTILINE)
             markdown = re.sub(pattern, r'\n', markdown)
@@ -152,7 +141,6 @@
             # Reformat images with captions
             pattern = re.compile(r'(!\[(.*)\]\(.*\))\n\n\2', flags=re.MULTILINE)
             markdown = re.sub(pattern, r'_\1_', markdown)
->>>>>>> 67af708a
             # Compile and add frontmatter
             frontmatter = '\n'.join([
                 '---',
