--- conflicted
+++ resolved
@@ -9,11 +9,7 @@
 
 Для работы ПО **{{ productName }}** требуется сервер Elasticsearch версии не ниже 8.10.2.
 
-<<<<<<< HEAD
-Здесь представлены требования к конфигурации компьютеров, инструкции по установке Elasticsearch, и настройке узлов кластера Elasticsearch без проверки сертификатов подлинности на виртуальных машинах с ОС Linux.
-=======
 Здесь представлены требования к конфигурации компьютеров, инструкции по установке Elasticsearch, и настройке узлов кластера Elasticsearch без проверки сертификатов подлинности на виртуальных машинах с ОС Linux на базе Debian.
->>>>>>> 6678e2c3
 
 Только после запуска службы Elasticsearch можно приступать к развертыванию **{{ productName }}**, указав путь к серверу Elasticsearch.
 
