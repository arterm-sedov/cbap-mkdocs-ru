---
kbId: 5080
title: Развёртывание Comindware Platform в кластере
tags:
    - отказоустойчивость
    - доступность
    - кластеризация
    - кластер
hide: tags
---

# Развёртывание {{ productName }} в кластере {: #deploy_cluster_linux }

--8<-- "experimental_feature.md"

## Введение

**{{ productName }}** можно развернуть в кластере для увеличения производительности, улучшения отказоустойчивости и обеспечения бесперебойного функционирования ПО.

Кластерная конфигурация позволяет минимизировать время простоя системы и обеспечить непрерывность бизнес-процессов в случае отказа отдельных компонентов.

Здесь представлены инструкции по развёртыванию кластера **{{ productName }}** в простейшей минимальной конфигурации.

Инструкции по настройке стороннего ПО, такого как серверы журналирования, мониторинга и балансировки нагрузки, см. в документации к соответствующему ПО.

См. также общие рекомендации в статье _«[Обеспечение высокой доступности и отказоустойчивости {{ productName }}][availability_fault_tolerance]»_.

## Кластеризация {{ productName }}

**{{ productName }}** использует в качестве распределённого хранилища данных ПО Apache Ignite.

В кластерной конфигурации Apache Ignite поддерживает автоматическое обнаружение узлов, распределение данных и вычислений, а также репликацию и резервирование данных. Это обеспечивает равномерное распределение нагрузки и доступность при отказе отдельных узлов.

Важными аспектами кластеризации Apache Ignite являются настройка топологии кластера, выбор подходящего алгоритма консенсуса для управления состоянием кластера и использование механизмов автоматического восстановления для минимизации времени простоя.

См. _[рекомендации по кластеризации в документации Apache Ignite (на английском языке)][apache_ignite_clustering]_.

## Преимущества использования Apache Ignite в Comindware Platform

Apache Ignite является высокопроизводительной платформой для распределённого хранения и обработки данных и обладает следующими преимуществами:

- **Высокая производительность**: ускорение доступа к данным благодаря поддержке хранения данных в оперативной памяти и кэширования.
- **Масштабируемость**: возможность горизонтального масштабирования позволяет эффективно справляться с увеличением нагрузки и объёма данных.
- **Отказоустойчивость**: репликация данных и поддержка автоматического восстановления обеспечивают надёжность даже в случае отказа узлов.
- **Поддержка ACID-транзакций**: возможность работы с критически важными данными.
- **Гибкость интеграции**: наличие клиентских API для Java, .NET, Python и других языков позволяет легко интегрировать Apache Ignite в существующую инфраструктуру.

<<<<<<< HEAD
### Рекомендации по повышению доступности и отказоустойчивости кластера
=======
## Преимущества использования Apache Ignite в Comindware Platform

Apache Ignite является высокопроизводительной платформой для распределённого хранения и обработки данных и обладает следующими преимуществами:

- **Высокая производительность**: ускорение доступа к данным благодаря поддержке хранения данных в оперативной памяти и кэширования.
- **Масштабируемость**: возможность горизонтального масштабирования позволяет эффективно справляться с увеличением нагрузки и объёма данных.
- **Отказоустойчивость**: репликация данных и поддержка автоматического восстановления обеспечивают надёжность даже в случае отказа узлов.
- **Поддержка ACID-транзакций**: возможность работы с критически важными данными.
- **Гибкость интеграции**: наличие клиентских API для Java, .NET, Python и других языков позволяет легко интегрировать Apache Ignite в существующую инфраструктуру.

### Методы повышения отказоустойчивости
>>>>>>> 73438a88

Применение следующих рекомендаций позволит улучшить производительность **{{ productName }}** и обеспечить стабильность работы системы даже при увеличении нагрузки или сбоях отдельных компонентов.

- **Репликация данных**: задайте количество резервных копий данных на нескольких узлах. См. _«[Настройка резервного копирования. Документация Apache Ignite»][apache_ignite_partition_loss_policy]_».
- **Стратегии восстановления данных**: настройте политику поведения при выпадении разделов. См. _«[Настройка восстановления разделов. Документация Apache Ignite»][apache_ignite_partition_partition_loss_policy]_».
- **Мониторинг состояния кластера**:
    - Настройте мониторинга производительности и нагрузки на узлы с помощью встроенных инструментов Apache Ignite или сторонних решений, таких как Zabbix.
    - Настройте интеграцию с инструментами мониторинга (например, Prometheus или Grafana) для сбора метрик по работе кластера и своевременного реагирования на инциденты.
    - Включите уведомления для критичных событий (например, падение узла или превышение времени отклика).
- **Резервное копирование**: настройте регулярное резервное копирование с использованием возможностей Apache Ignite Native Persistence.
- **Оптимизация конфигурации**: используйте оптимальные параметры хранения и обработки данных для минимизации задержек и повышения производительности.
- **Географическая изоляция**: для критически важных систем рекомендуется распределить узлы кластера по разным географическим регионам.
- **Топология и консистентность**: настройте базовую топологию кластера, чтобы минимизировать риски при добавлении новых узлов и восстановлении после сбоев. См. _«[Настройка базовой топологии. Документация Apache Ignite][apache_ignite_partition_baseline_topology]»_.
- **Управление обнаружением узлов** — чтобы повысить надёжности в кластере с большим количеством узлов, можно использовать Zookeeper Discovery SPI для уменьшения рисков, связанных с сетевой фрагментацией. См. _«[Настройка ZooKeeper Discovery. Документация Apache Ignite][apache_ignite_partition_zookeeper_discovery]»_.

## Конфигурация кластера

В минимальной конфигурации для распределения нагрузки (горизонтального масштабирования) кластер **{{ productName }}** может включать:

- **сервер хранения данных** на отдельной машине, к которому будут обращаться узлы кластера (для этого сервера необходимо обеспечить отказоустойчивость и высокую доступность);
- **узлы кластера**, на каждом из которых установлено ПО **{{ productName }}** одинаковой версии и развёрнут экземпляр ПО с одинаковым именем (`<instanceName>`);
- **сервер Elasticsearch** на отдельной машине;
- **сервер Apache Kafka** на отдельной машине;
- **балансировщик нагрузки** на отдельной машине (при необходимости).

## Порядок развёртывания кластера {{ productName }}

1. **Подготовьте серверы**: убедитесь, что все машины, на которых будет развёрнут кластер, соответствуют системным требованиям, установите необходимое программное обеспечение. См. _«[Системные требования {{ productName }}][system_requirements]»._
2. **Установите и настройте компоненты**: установите и настройте все необходимые компоненты, включая серверы приложений, базы данных, серверы журналов и балансировщики нагрузки.
3. **Конфигурация кластерного окружения**: настройте кластерное окружение, включая конфигурацию балансировки нагрузки, резервирования компонентов и мониторинга.
4. **Тестирование и проверка**: проведите тестирование развёрнутого кластера, чтобы убедиться в его работоспособности и отказоустойчивости.
5. **Документирование и обучение**: задокументируйте все шаги и настройки, а также проведите обучение для администраторов кластера по его конфигурированию и поддержанию работоспособности.

## Настройка сервера хранения данных (NFS)

Настройте сервер хранения данных для кластера **{{ productName }}**.

1. Перейдите в режим суперпользователя:

    --8<-- "linux_sudo.md"

2. Создайте директорию для хранения файлов экземпляра ПО:

    ``` sh
    mkdir /share
    ```

3. Установите NFS-сервер:

    ``` sh
    apt install nfs-kernel-server
    systemctl enable nfs-kernel-server.service
    ```

4. Откройте файл `exports` для редактирования:

    ``` sh
    nano /etc/exports
    ```

5. Добавьте в файл `exports` директиву, открывающую доступ к директории `/share` для узлов кластера:

    ``` sh
    /share <nodeIP>/<netMask>(rw,sync,no_subtree_check)
    ```

    Здесь:

    - `/share` — директория, к которой предоставляется общий доступ;
    - `<nodeIP>` — неизменная часть IP-адресов узлов кластера;
    - `<netMask>` — маска подсети.

    Например:

    - `192.168.1.100/32` (маска подсети `255.255.255.255`): один компьютер с IP-адресом `192.168.1.100`.
    - `192.168.1.0/24` (маска подсети `255.255.255.0`): все компьютеры с IP-адресами от `192.168.1.1` до `192.168.1.254`.

6. Чтобы применить изменения, выполните следующую команду:

    ``` sh
    exportfs -a
    ```

7. Запустите NFS-сервер:

    ``` sh
    systemctl start nfs-kernel-server.service
    ```

8. Создайте директории для хранения данных экземпляра ПО:

    ``` sh
    mkdir -p /share/<instanceName>/Streams
    mkdir -p /share/<instanceName>/Scripts
    mkdir -p /share/<instanceName>/Temp
    mkdir -p /share/<instanceName>/Localtemp
    ```

9. Настройте права доступа к созданным директориям:

    ``` sh
    chmod -R 777 /share/<instanceName>
    chown -R nobody:nogroup /share
    ```

## Развёртывание узлов кластера

На каждом узле кластера установите ПО **{{ productName }}**, разверните экземпляр ПО и установите бинарные пакеты Apache Ignite.

### Установка ПО {{ productName }} и бинарных пакетов Apache Ignite

1. Перейдите в режим суперпользователя:

    --8<-- "linux_sudo.md"

2. Установите ПО и разверните экземпляр **{{ productName }}** одинаковой версии. См. _«[Установка, запуск, инициализация и остановка ПО][deploy_guide_linux]»_.
3. Скачайте дистрибутив [Apache Ignite](https://downloads.apache.org/ignite/2.16.0/apache-ignite-2.16.0-bin.zip).
4. Распакуйте дистрибутив (например, в директорию `/usr/share/ignite`):

    ``` sh
    unzip apache-ignite-2.16.0-bin.zip -d /usr/share/
    mv /usr/share/apache-ignite* /usr/share/ignite
    ```

5. Задайте переменную среды `IGNITE_HOME`:

    ``` sh
    export IGNITE_HOME=/usr/share/ignite
    ```

6. Скопируйте файл `Ignite.config` из директории экземпляра ПО в директорию `/usr/share/ignite`:

    ``` sh
    cp /var/www/<instanceName>/Ignite.config /usr/share/ignite/
    ```

7. Перейдите в следующую директорию:

    ``` sh
    cd /usr/share/ignite/bin
    ```

8. Откройте файл `control.sh` для редактирования:

    ``` sh
    nano control.sh
    ```

9. Измените директиву `DEFAULT_CONFIG`:

    ``` ini
    DEFAULT_CONFIG=config/Ignite.config
    ```

10. Проверьте получение списка узлов, зарегистрированных в базовой топологии:

    ``` sh
    bash control.sh --baseline
    ```

    !!! note "Примечание"

        Если работа экземпляра ПО приостановлена, запрос должен вернуть пустую топологию.

### Установка NFS-клиента

1. Перейдите в режим суперпользователя:

    --8<-- "linux_sudo.md"

2. Установите службу NFS-клиента:

    ``` sh
    apt install nfs-common
    ```

3. Откройте файл `fstab` для редактирования:

    ``` sh
    nano /etc/fstab
    ```

4. Добавьте в файл `fstab` следующую директиву (`<serverIP>` — адрес [NFS-сервера](#настройка-сервера-хранения-данных-nfs)):

    ``` ini
    <serverIP>:/share /mnt/share nfs auto 0 0
    ```

5. Смонтируйте диски и просмотрите содержимое директории NFS-сервера:

    ``` sh
    mount -a
    ls -lh /mnt/share
    ```

6. Удостоверьтесь, что существует директория `/var/lib/comindware/<instanceName>`, и задайте её владельца:

    - **Astra Linux**, **Ubuntu**, **Debian** (DEB-based)

        ``` sh
        chown -R www-data: /var/lib/comindware/<instanceName>
        ```

    - **РЕД ОС**, **Rocky** (RPM-based)

        ``` sh
        chown -R nginx: /var/lib/comindware/<instanceName>
        ```

    - **Альт Сервер**

        ``` sh
        chown -R _nginx: /var/lib/comindware/<instanceName>
        ```

7. Создайте символическую ссылку на директорию со скомпилированными скриптами на NFS-сервере:

    ``` sh
    ln -s /mnt/share/<instanceName>/Scripts /var/lib/comindware/<instanceName>/Database/Scripts
    ```

8. Откройте файл `comindware<instanceName>-env` для редактирования:

    ``` sh
    nano /etc/sysconfig/comindware<instanceName>-env
    ```

9. Проверьте и при необходимости измените лимиты памяти в директиве `JVM_OPTS` — начальный и максимальный размер кучи и максимальный объём области прямого доступа к памяти, например:

    ``` ini
    -Xms512m -Xmx4g -XX:MaxDirectMemorySize=1g
    ```

## Настройка и запуск первого узла кластера

На машине с первым узлом кластера настройте доступ к файлам базы данных и экземпляр ПО.

### Перенос базы данных на NFS-сервер

Если на первом узле был развёрнут экземпляр ПО с базой данных, перенесите её на NFS-сервер.

**Для чистого экземпляра ПО данный этап не требуется.**

1. Перейдите в режим суперпользователя:

    --8<-- "linux_sudo.md"

2. Создайте [резервную копию][complete_running_instance_backup] экземпляра ПО.
3. Скопируйте резервную копию в директорию `/home/<username>` (`<username>` — имя пользователя, `<backupName>` — имя архива резервной копии, `<pathToBackup>` — путь к архиву резервной копии):

    ``` sh
    cp /<pathToBackup>/<backupName>.cdbbz /home/<username>
    ```

4. Перейдите в директорию `/home/<username>`:

    ``` sh
    cd /home/<username>
    ```

5. Распакуйте архив резервной копии:

    ``` sh
    unzip -q <backupName>.cdbbz
    ```

6. Перенесите данные экземпляра ПО на NFS-сервер:

    ``` sh
    cp -r Scripts/* /mnt/share/<instanceName>/Scripts/
    cp -r Streams/* /mnt/share/<instanceName>/Streams/
    mv Database/* /var/lib/comindware/<instanceName>/Database/
    rm -rf Database Scripts Streams
    ```

### Настройка экземпляра ПО

1. Откройте файл `Ignite.config` для редактирования:

    ``` sh
    nano /var/www/<instanceName>/Ignite.config
    ```

2. Отредактируйте файл `Ignite.config` по следующему образцу:

    ``` xml
    <property name="discoverySpi">
      <bean class="org.apache.ignite.spi.discovery.tcp.TcpDiscoverySpi">
        <!-- Укажите IP-адрес, порт и диапазон портов первого узла -->
        <property name="localAddress" value="<node_1_IP>" />
        <property name="localPort" value="47510" />
        <property name="localPortRange" value="9" />
        <property name="ipFinder">
          <bean class="org.apache.ignite.spi.discovery.tcp.ipfinder.vm.TcpDiscoveryVmIpFinder">
            <property name="addresses">
              <list>
                <!-- Укажите IP-адреса всех узлов кластера -->
                <value><node_1_IP>:47510..47519</value>
                <value><node_2_IP>:47510..47519</value>
                ...
                <value><node_N_IP>:47510..47519</value>
              </list>
            </property>
          </bean>
        </property>
      </bean>
    </property>
    <property name="communicationSpi">
      <bean class="org.apache.ignite.spi.communication.tcp.TcpCommunicationSpi">
        <property name="localPort" value="47101" />
        <!-- Укажите IP-адрес первого узла -->
        <property name="localAddress" value="<node_1_IP>" />
        <property name="messageQueueLimit" value="1024" />
      </bean>
    </property>
    
    ...

    <property name="dataRegionConfigurations">
      <list>
        <bean class="org.apache.ignite.configuration.DataRegionConfiguration">
          <property name="warmUpConfiguration">
            <bean class="org.apache.ignite.configuration.NoOpWarmUpConfiguration" />
          </property>
          <property name="name" value="Persistent" />
          <property name="persistenceEnabled" value="true" />
            <!-- Проверьте и при необходимости отредактируйте объём выделяемой памяти -->
          <property name="initialSize" value="#{1024L * 1024 * 1024}" />
          <property name="maxSize" value="#{4L * 1024 * 1024 * 1024}" />
          <property name="pageEvictionMode" value="RANDOM_2_LRU" />
          <property name="checkpointPageBufferSize" value="#{1024L * 1024 * 1024}" />
        </bean>
        <bean class="org.apache.ignite.configuration.DataRegionConfiguration">
          <property name="name" value="InMemory" />
          <property name="persistenceEnabled" value="false" />
            <!-- Проверьте и при необходимости отредактируйте объём выделяемой памяти -->
          <property name="initialSize" value="#{10 * 1024 * 1024}" />
          <property name="maxSize" value="#{256 * 1024 * 1024}" />
        </bean>
      </list>
    </property>
    ```

3. Откройте файл конфигурации экземпляра ПО для редактирования:

    ``` sh
    nano /usr/share/comindware/configs/instance/<instanceName>.yml
    ```

4. Отредактируйте файл конфигурации экземпляра ПО по следующему образцу (см. _«[Конфигурация экземпляра, компонентов ПО и служб. Настройка][configuration_files_linux]»_):

    ``` yml
    isFederationAuthEnabled: 0
    databasePath: /var/lib/comindware/<instanceName>/Database
    configPath: /var/www/<instanceName>
    # Укажите примонтированные директории NFS-сервера с файлами экземпляра ПО
    backup.config.default.repository.type: LocalDisk
    backup.config.default.repository.localDisk.path: /mnt/share/comindware/Backup
    userStorage.type: LocalDisk
    userStorage.localDisk.path: /mnt/share/<instanceName>/Streams
    tempStorage.type: LocalDisk
    tempStorage.localDisk.path: /mnt/share/<instanceName>/Temp

    instanceName: <instanceName>
    databaseName: <instanceName>
    configName: <instanceName>
    # Укажите для каждого узла уникальное имя, например общее имя и номер узла
    nodeName: <instanceName><nodeNumber>

    mq.server: <kafkaBrokerIP>:<kafkaBrokerPort>
    mq.group: <instanceName>
    manageAdapterHost: true
    elasticsearchUri: <elasticsearchIP>:<elasticsearchPort>
    version: <versionNumber>
    ```

5. Перейдите в режим суперпользователя:

    --8<-- "linux_sudo.md"

6. При наличии файла `Workers.config` удалите его:

    ```sh
    rm -f /var/www/<instanceName>/Workers.config
    ```

7. Запустите службу экземпляра ПО:

    ``` sh
    systemctl start comindware<instanceName>
    ```

8. В веб-браузере запустите сайт экземпляра ПО и выполните вход.
9. Откройте файл `Workers.config` для редактирования:

    ``` sh
    nano /var/www/<instanceName>/Workers.config
    ```

10. Отредактируйте файл `Workers.config` по следующему образцу:

    ``` xml
    <?xml version="1.0" encoding="utf-8"?>
    <WorkerEngine xmlns:xsd="http://www.w3.org/2001/XMLSchema" xmlns:xsi="http://www.w3.org/2001/XMLSchema-i>
      <RebuildThreadWorker>false</RebuildThreadWorker>
      <BackupSessionsQueue>true</BackupSessionsQueue>
      <SessionManagerWorker>false</SessionManagerWorker>
      <NotificationWorker>false</NotificationWorker>
      <EmailListener>false</EmailListener>
      <IndexTasksQueue>false</IndexTasksQueue>
      <ProcessEngineQueueProcessing>false</ProcessEngineQueueProcessing>
      <ProcessEngineTimerProcessing>false</ProcessEngineTimerProcessing>
      <SyncThread>false</SyncThread>
      <SwitchOnFullTextSearch>false</SwitchOnFullTextSearch>
      <PerformanceMonitoring>false</PerformanceMonitoring>
      <!-- Значение ConfigurationId должно совпадать на всех узлах -->
      <ConfigurationId>XXXXXXXX-XXXX-XXXX-XXXX-XXXXXXXXXXXX</ConfigurationId>
    </WorkerEngine>
    ```

11. Задайте владельца файла `Workers.config`:

    - **Astra Linux**, **Ubuntu**, **Debian** (DEB-based)

        ``` sh
        chown www-data: /var/www/<instanceName>/Workers.config
        ```

    - **РЕД ОС**, **Rocky** (RPM-based)

        ``` sh
        chown nginx: /var/www/<instanceName>/Workers.config
        ```

    - **Альт Сервер**

        ``` sh
        chown _nginx: /var/www/<instanceName>/Workers.config
        ```

12. Перезапустите экземпляр ПО:

    ``` sh
    systemctl restart comindware<instanceName>
    ```

13. Настройте директорию `LocalTemp`. См. _«[Настройка директории LocalTemp после запуска узлов кластера](#настройка-директории-localtemp-после-запуска-узлов-кластера)»_.

## Настройка и запуск второго и последующих узлов кластера

На машине со вторым и последующими узлами кластера настройте конфигурацию экземпляра ПО.

1. Перейдите в режим суперпользователя:

    --8<-- "linux_sudo.md"

2. Откройте файл `Ignite.config` для редактирования:

    ``` sh
    nano /var/www/<instanceName>/Ignite.config
    ```

3. Скопируйте содержимое файла `Ignite.config` с первого узла.
4. Укажите в директивах `localAddress` IP-адрес узла N (остальные директивы оставьте без изменений):

    ``` xml
    <property name="discoverySpi">
      <bean class="org.apache.ignite.spi.discovery.tcp.TcpDiscoverySpi">
        <!-- укажите IP-адрес узла N -->
        <property name="localAddress" value="<node_N_IP>" />
        
        ...

      </bean>
    </property>
    <property name="communicationSpi">
      <bean class="org.apache.ignite.spi.communication.tcp.TcpCommunicationSpi">
        <property name="localPort" value="47101" />
        <!-- укажите IP-адрес узла N -->
        <property name="localAddress" value="<node_N_IP>" />
        <property name="messageQueueLimit" value="1024" />
      </bean>
    </property>
    ...
    
    ```

5. Откройте файл конфигурации экземпляра ПО для редактирования:

    ``` sh
    nano /usr/share/comindware/configs/instance/<instanceName>.yml
    ```

6. Скопируйте содержимое файла `<instanceName>.yml` с первого узла.
7. В директиве `nodeName` укажите уникальное имя узла (например общее имя и номер узла):

    ``` yml
    nodeName: <instanceName><nodeNumber>
    ```

8. Откройте файл `Workers.config` для редактирования:

    ``` sh
    nano /var/www/<instanceName>/Workers.config
    ```

9. Скопируйте содержимое файла `Workers.config` c первого узла.
10. Удостоверьтесь, что значение директивы `<ConfigurationId>` совпадает на всех узлах.
11. Запустите экземпляр ПО:

    ``` sh
    systemctl start comindware<instanceName>
    ```

12. В браузере запустите сайт экземпляра ПО.
13. На машине, на которой развёрнут первый узел, перейдите в директорию со скриптами Apache Ignite:

    ``` sh
    cd /home/username/ignite/bin
    ```

14. Выполняйте запрос топологии до тех пор, пока не отобразится сообщение о наличии стороннего узла:

    ``` sh
    bash control.sh --baseline
    ```

15. Выполните запрос на включение узла N в топологию (`<nodeNConsistenceId>` — идентификатор узла N в Ignite):

    ``` sh
    bash control.sh --baseline add <nodeNConsistenceId> -y
    ```

16. На машине с узлом N кластера перейдите в директорию со скриптами Apache Ignite:

    ``` sh
    cd /home/username/ignite/bin
    ```

17. Выполните запрос топологии:

    ``` sh
    watch bash control.sh --baseline
    ```

18. Дождитесь включения узла N в топологию.
19. Дождитесь отображения страницы входа в экземпляр ПО в браузере.

## Настройка директории LocalTemp после запуска узлов кластера

При каждом запуске экземпляра ПО заново создаётся локальная папка `/var/lib/comindware/<instanceName>/LocalTemp` и удаляется символьная ссылка на неё на NFS-сервере. После этого необходимо удалить директорию `/var/lib/comindware/<instanceName>/LocalTemp` и пересоздавать символьную ссылку на директорию `LocalTemp` на NFS-сервере.

1. На каждом узле удалите локальную директорию `LocalTemp`:

    ``` sh
    rm -rf /var/lib/comindware/<instanceName>/LocalTemp
    ```

2. С любого узла создайте директорию `LocalTemp` на NFS-сервере:

    ``` sh
    mkdir /mnt/share/<instanceName>/LocalTemp
    ```

3. На каждом узле назначьте владельца директории `LocalTemp` на NFS-сервере:

    - **Astra Linux**, **Ubuntu**, **Debian** (DEB-based)

        ``` sh
        chown -R www-data:www-data /mnt/share/<instanceName>/LocalTemp
        ```

    - **РЕД ОС**, **Rocky** (RPM-based)

        ``` sh
        chown -R nginx:nginx /mnt/share/<instanceName>/LocalTemp
        ```

    - **Альт Сервер**

        ``` sh
        chown -R _nginx:_nginx /mnt/share/<instanceName>/LocalTemp
        ```

4. На каждом узле создайте символьную ссылку на директорию `LocalTemp` с NFS-сервера:

    ``` sh
    ln -s /mnt/share/<instanceName>/LocalTemp /var/lib/comindware/<instanceName>/LocalTemp
    ```

<div class="relatedTopics" markdown="block">

--8<-- "related_topics_heading.md"

- _[Установка, запуск, инициализация и остановка ПО][deploy_guide_linux]_
- _[Пути и содержимое директорий экземпляра ПО][paths]_
- _[Конфигурация экземпляра, компонентов ПО и служб. Настройка][configuration_files_linux]_
- _[Системные требования {{ productName }}][system_requirements]_
- _[Резервное копирование. Настройка и запуск, просмотр журнала сеансов][backup]_
- _[Обеспечение высокой доступности и отказоустойчивости {{ productName }}][availability_fault_tolerance]_
- _[Рекомендации по кластеризации. Документация Apache Ignite (на английском языке)][apache_ignite_clustering]_
- _[Настройка базовой топологии. Документация Apache Ignite][apache_ignite_partition_baseline_topology]_
- _[Настройка ZooKeeper Discovery. Документация Apache Ignite][apache_ignite_partition_zookeeper_discovery]_
- _[Настройка резервного копирования. Документация Apache Ignite»][apache_ignite_partition_loss_policy]_
- _[Настройка восстановления разделов. Документация Apache Ignite»][apache_ignite_partition_partition_loss_policy]_
- _[Apache Ignite. Установка и настройка][apache_ignite_deploy]_

</div>

{% include-markdown ".snippets/hyperlinks_mkdocs_to_kb_map.md" %}<|MERGE_RESOLUTION|>--- conflicted
+++ resolved
@@ -45,9 +45,6 @@
 - **Поддержка ACID-транзакций**: возможность работы с критически важными данными.
 - **Гибкость интеграции**: наличие клиентских API для Java, .NET, Python и других языков позволяет легко интегрировать Apache Ignite в существующую инфраструктуру.
 
-<<<<<<< HEAD
-### Рекомендации по повышению доступности и отказоустойчивости кластера
-=======
 ## Преимущества использования Apache Ignite в Comindware Platform
 
 Apache Ignite является высокопроизводительной платформой для распределённого хранения и обработки данных и обладает следующими преимуществами:
@@ -58,8 +55,7 @@
 - **Поддержка ACID-транзакций**: возможность работы с критически важными данными.
 - **Гибкость интеграции**: наличие клиентских API для Java, .NET, Python и других языков позволяет легко интегрировать Apache Ignite в существующую инфраструктуру.
 
-### Методы повышения отказоустойчивости
->>>>>>> 73438a88
+### Рекомендации по повышению доступности и отказоустойчивости кластера
 
 Применение следующих рекомендаций позволит улучшить производительность **{{ productName }}** и обеспечить стабильность работы системы даже при увеличении нагрузки или сбоях отдельных компонентов.
 
