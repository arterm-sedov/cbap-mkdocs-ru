--- conflicted
+++ resolved
@@ -1021,8 +1021,6 @@
 -MM-dd HH:mm:ss,SSS INFO 00000000-0000-0000-0000-000000000000 systemAccount    PerformanceHelper.Perform: FullTextSearchService.RebuildThreadWorker() succeed Time:59184ms TotalGCMemory:472MB DeltaGCMemory:-146MB TotalProcessMemory:462MB DeltaProcessMemory:0MB
 ```
 
-<<<<<<< HEAD
-=======
 {% if completeGuide or userGuide or adminGuideWindows or kbExport %}
 
 #### Версия 4.2 (Windows) {: .pageBreakAfterAvoid }
@@ -1087,7 +1085,6 @@
 
 {% endif %}
 
->>>>>>> 04edef9d
 ### Окончание (остановка) работы системы {: .pageBreakBefore }
 
 **Пример события**
