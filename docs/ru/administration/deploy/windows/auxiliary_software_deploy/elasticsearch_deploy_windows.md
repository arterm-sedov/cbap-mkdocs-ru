--- conflicted
+++ resolved
@@ -1,33 +1,21 @@
 ---
-<<<<<<< HEAD
-title: Установка Elasticsearch в Windows
-kbId: 2094
----
-
-# Установка Elasticsearch в Windows {: #elasticsearch_deploy_windows}
-=======
 title: Elasticsearch. Установка в базовой конфигурации для Windows
 kbId: 2094
 ---
 
 # Elasticsearch. Установка в базовой конфигурации для Windows {: #elasticsearch_deploy_windows}
->>>>>>> 6678e2c3
 
 ## Введение
 
 Для работы **{{ productName }}** требуется сервер Elasticsearch. См. [системные требования][system_requirements].
 
-<<<<<<< HEAD
-В случае установки **{{ productName }}** версии {{ productVersion }} в Windows [Утилита администрирования](https://kb.comindware.ru/category.php?id=414) устанавливает службу Elasticsearch в папку `C:\Program Files\Elasticsearch\elasticsearch-8.1.0\`. Эта служба имеет базовую конфигурацию и доступна по адресу `localhost:9200`.
-=======
-В случае установки **{{ productName }}** версии {{ productVersion }} в Windows [Утилита администрирования][admin_utility_install_launch] устанавливает службу Elasticsearch в папку `C:\Program Files\Elasticsearch\elasticsearch-8.1.0\`.
->>>>>>> 6678e2c3
+В случае установки **{{ productName }}** версии {{ productVersion }} в Windows [Утилита администрирования][admin_utility_install_launch] устанавливает службу Elasticsearch в папку `C:\Program Files\Elasticsearch\elasticsearch-8.1.0\`.
 
 Установленная таким образом служба Elasticsearch имеет базовую конфигурацию: без аутентификации и с одним узлом. Она доступна по адресу `localhost:9200`.
 
-Вы можете использовать имеющуюся службу Elasticsearch или развернуть её на отдельном сервере.
+Вы можете использовать имеющуюся службу Elasticsearch или развернуть её на отдельном сервере.
 
-Здесь представлены требования к техническому обеспечению и инструкции по развёртыванию конфигурации службы Elasticsearch в ОС Windows, а также приведен пример типового файла конфигурации. Инструкции представлены для версии Elasticsearch 8.10.2, для других версий содержимое файлов конфигурации и порядок установки могут быть иными.
+Здесь представлены требования к техническому обеспечению и инструкции по развёртыванию службы Elasticsearch в ОС Windows, а также приведён пример типового файла конфигурации. Инструкции представлены для версии Elasticsearch 8.10.2, для других версий содержимое файлов конфигурации и порядок установки могут быть иными.
 
 ## Требования к компьютеру
 
@@ -43,105 +31,46 @@
 
 В процессе установки и настройки Elasticsearch все команды следует выполнять от имени администратора.
 
-1. Скачайте файл `elasticsearch-<8.XX.X>-windows-x86_64.zip` c дистрибутивом Elasticsearch. Здесь `<8.XX.X>` — номер версии Elasticsearch.
-<<<<<<< HEAD
-
+1. Скачайте файл `elasticsearch-<8.XX.X>-windows-x86_64.zip` c дистрибутивом Elasticsearch. Здесь `<8.XX.X>` — номер версии Elasticsearch.
 2. Распакуйте архив в целевую папку, например: `C:\Program Files\Elastic\Elasticsearch\elasticsearch-<8.XX.X>`
 
     Последующие инструкции подразумевают, что сервер Elasticsearch установлен в эту папку.
 
-3. Настройте переменные среды, как указано ниже.
-=======
-2. Распакуйте архив в целевую папку, например: `C:\Program Files\Elastic\Elasticsearch\elasticsearch-<8.XX.X>`
-
-    Последующие инструкции подразумевают, что сервер Elasticsearch установлен в эту папку.
->>>>>>> 6678e2c3
-
 3. Настройте переменные среды, как указано ниже:
 
-<<<<<<< HEAD
-4. Настройте службу Elasticsearch с помощью файла конфигурации `elasticsearch.yml`
-=======
-    - Путь к исполняемым файлам Elasticsearch: `ES_HOME: C:\Program Files\Elasticsearch\elasticsearch\elasticsearch-<8.XX.X>`
-    - Путь к JDK (требуется версия, совместимая с текущей версией Elasticsearch): `ES_JAVA_HOME: C:\Program Files\Elasticsearch\elasticsearch-<8.XX.X>\jdk`
-    - Папка с файлами конфигурации: `ES_PATH_CONF: C:\Program Files\Elasticsearch\elasticsearch-<8.XX.X>\config`
+    - Путь к исполняемым файлам Elasticsearch: `ES_HOME: C:\Program Files\Elasticsearch\elasticsearch\elasticsearch-<8.XX.X>`
+    - Путь к JDK (требуется версия, совместимая с текущей версией Elasticsearch): `ES_JAVA_HOME: C:\Program Files\Elasticsearch\elasticsearch-<8.XX.X>\jdk`
+    - Папка с файлами конфигурации: `ES_PATH_CONF: C:\Program Files\Elasticsearch\elasticsearch-<8.XX.X>\config`
     - Папка с файлами журналов: `SERVICE_LOG_DIR: C:\ProgramData\Elasticsearch\elasticsearch-<8.XX.X>\logs`
     - Директива для автоматического запуска службы: `ES_START_TYPE: auto`
->>>>>>> 6678e2c3
 
 4. Настройте службу Elasticsearch с помощью файла конфигурации `elasticsearch.yml`
 
-<<<<<<< HEAD
-5. Зарегистрируйте службу Elasticsearch, выполнив следующую команду: `"C:\Program Files\Elasticsearch\elasticsearch-<8.XX.X>\bin\elasticsearch-service.bat" install`
-
-6. Запустите службу Elasticsearch, выполнив следующую команду: `"C:\Program Files\Elasticsearch\elasticsearch-<8.XX.X>\bin\elasticsearch-service.bat" start`
-
-7. Сформируйте пароль для пользователя Elasticsearch с помощью следующей команды: `"C:\Program Files\Elasticsearch\elasticsearch-<8.XX.X>\bin\elasticsearch-reset-password.bat" –u elastic`
-
-8. Сохраните пароль, который отобразится на экране. 
-
-**Примечание.** Если пароль не отобразился, но отобразилось сообщение с предложением нажать клавишу «Y» для просмотра пароля, нажмите клавишу «Y».
-9. Убедитесь, что служба Elasticsearch успешно зарегистрирована и работает с помощью приложения «Службы» (`services.msc`):
-
-    _![Сведения о службе Elasticsearch в приложении «Службы»](https://kb.comindware.ru/assets/Picture5.png)_
-
-10.Если служба Elasticsearch не запустилась:
-
-    - проверьте ошибки конфигурации в журнале Elasticsearch по пути `C:\ProgramData\Elasticsearch\elasticsearch-<8.XX.X>\logs` (указанном в переменной окружения среды `SERVICE_LOG_DIR`).
-    - устраните ошибки, запустите службу и проверьте работоспособность службы, как указано в параграфе 8.
-
-## Подключение к Elasticsearch при развертывании экземпляра продукта
-
-1. Перед созданием экземпляра продукта укажите адрес сервера Elasticsearch, который будет использоваться по умолчанию для новых экземпляров продукта, в конфигурации Утилиты администрирования Comindware. См. документ «***Утилита администрирования Comindware. Установка и использование***».
-
-    _![Настройка стандартного адреса сервера Elasticsearch](https://kb.comindware.ru/assets/Picture6.png)_
-
-2. Если не указать адрес сервера Elasticsearch в конфигурации Утилиты администрирования, то его потребуется указать при развертывании экземпляра продукта.
-
-3. Укажите адрес сервера и префикс индекса Elasticsearch для данного экземпляра {{ productName }}.
-
-    _![Настройка адреса сервера Elasticsearch для экземпляра продукта](https://kb.comindware.ru/assets/Picture7.png)_
-
-4. После развертывания экземпляра продукта в разделе «**Администрирование системы**» — «**Подключения**» будет отображаться настроенное подключение к Elasticsearch.
-
-    _![Подключение к Elasticsearch в новом экземпляре продукта](https://kb.comindware.ru/assets/Picture8.png)_
-
-5. Чтобы изменить свойства подключения к Elasticsearch, дважды нажмите его строку в списке подключений.
-
-6. Отобразится окно «**Свойства подключения: Elasticsearch**».
-
-7. При необходимости измените свойства подключения, **проверьте соединение** и нажмите кнопку «**Сохранить**».
-
-    _![Настройка свойств подключения к Elasticsearch](https://kb.comindware.ru/assets/Picture9.png)_
-
-8. После изменения свойств сервера Elasticsearch перезапустите экземпляр продукта с помощью Утилиты администрирования Comindware. См. документ «***Утилита администрирования Comindware. Установка и использование***».
-
-=======
     Можно скопировать его содержимое из раздела «[Пример типового файла конфигурации Elasticsearch](#пример-типового-файла-конфигурации-elasticsearch)».
 
 5. Зарегистрируйте службу Elasticsearch, выполнив следующую команду:
 
     ``` sh
-    "C:\Program Files\Elasticsearch\elasticsearch-<8.XX.X>\bin\elasticsearch-service.bat" install
+    "C:\Program Files\Elasticsearch\elasticsearch-<8.XX.X>\bin\elasticsearch-service.bat" install
     ```
 
 6. Запустите службу Elasticsearch, выполнив следующую команду:
 
     ``` sh
-    "C:\Program Files\Elasticsearch\elasticsearch-<8.XX.X>\bin\elasticsearch-service.bat" start
+    "C:\Program Files\Elasticsearch\elasticsearch-<8.XX.X>\bin\elasticsearch-service.bat" start
     ```
 
 7. Сформируйте пароль для пользователя Elasticsearch с помощью следующей команды:
 
     ``` sh
-    "C:\Program Files\Elasticsearch\elasticsearch-<8.XX.X>\bin\elasticsearch-reset-password.bat" –u elastic
+    "C:\Program Files\Elasticsearch\elasticsearch-<8.XX.X>\bin\elasticsearch-reset-password.bat" –u elastic
     ```
 
 8. Сохраните пароль, который отобразится на экране.
 
     !!! note "Примечание"
 
-        Если пароль не отобразился, но отобразилось сообщение с предложением нажать клавишу ++Y++ для просмотра пароля, нажмите клавишу ++Y++.
+        Если пароль не отобразился, но отобразилось сообщение с предложением нажать клавишу ++Y++ для просмотра пароля, нажмите клавишу ++Y++.
 
 9. Убедитесь, что служба Elasticsearch успешно зарегистрирована и работает с помощью приложения «Службы» (`services.msc`):
 
@@ -175,70 +104,69 @@
 
 8. После изменения свойств сервера Elasticsearch перезапустите экземпляр продукта с помощью Утилиты администрирования {{ companyName }}. См.  _«[Утилита администрирования {{ companyName }}. Установка и использование][admin_utility_install_launch]»_.
 
->>>>>>> 6678e2c3
 ## Пример типового файла конфигурации Elasticsearch
 
 Ниже приведен пример файла `elasticsearch.yml` для следующей конфигурации сервера:
 
 - сервер Elasticsearch состоит из единственного узла;
-- служба работает в локальной сети;
+- сервер работает в локальной сети;
 - включена аутентификация;
-- служба доступна через порт `9201`;
+- сервер доступен через порт `9201`;
 - адрес сервера `http://testhost:9201`;
-- путь к файлу конфигурации: `C:\Program Files\Elastic\Elasticsearch\<8.XX.X>\config\elasticsearch.yml`
+- путь к файлу конфигурации: `C:\Program Files\Elastic\Elasticsearch\<8.XX.X>\config\elasticsearch.yml`
 
 ``` sh
-# Начало файла конфигурации   
-# Разрешите свопинг памяти   
-bootstrap.memory_lock: false   
-  
-# Название кластера   
-cluster.name: cmw   
-  
-# Максимальное возможное количество шардов в кластере   
+# Начало файла конфигурации
+#Разрешить свопинг памяти
+bootstrap.memory_lock: false
+
+# Название кластера
+cluster.name: cmw
+
+# Максимальное возможное количество шардов в кластере
 # Система создает отдельный индекс для каждого объекта мониторинга, поэтому
-# рекомендуется увеличить количество шардов до 3000   
-cluster.max_shards_per_node: 3000   
-  
-# Стандартный номер порта 9200 изменен по соображениям безопасности   
-http.port: 9201   
-  
-# Сетевые параметры   
+# рекомендуется увеличить количество шардов до 3000
+cluster.max_shards_per_node: 3000
+
+# Стандартный номер порта 9200 изменен по соображениям безопасности
+http.port: 9201
+
+# Сетевые параметры
 # Если доступ по сети не требуется,
-# то уберите строки #network.host и discovery.seed_hosts   
-# Замените имя компьютера `testhost` на реальное имя   
-network.host: testhost   
-discovery.seed_hosts:   
-  - testhost   
-  
-# Простейшая конфигурация с одним узлом   
-discovery.type: single-node   
-  
-# Название узла   
-node.name: cmw   
-  
-# Путь к папке с данными   
-path.data: d:\ProgramData\Elasticsearch\elasticsearch-<8.XX.X>\data   
-  
-# Путь к папке с журналами   
-path.logs: d:\ProgramData\Elasticsearch\elasticsearch-<8.XX.X>\logs   
-  
-# Путь к папке с резервными копиями   
-# Путь должен указывать на существующий диск   
-# Резервные копии должны храниться на отдельном диске отдельно от основных данных   
-# Включите в конфигурацию директиву path.repo, если требуется создавать резервные копии   
-# path.repo: d:elastic_backup   
-  
-# Обычная лицензия   
-xpack.license.self_generated.type: basic   
-  
-# Аутентификация включена   
-xpack.security.enabled: true   
-  
-# Запись данных в индексы включена 
-indices.id_field_data.enabled: true   
-  
-# Отключите геолокацию    
+# то уберите строки #network.host и discovery.seed_hosts
+# Замените имя компьютера `testhost` на реальное имя
+network.host: testhost
+discovery.seed_hosts:
+  - testhost
+
+# Простейшая конфигурация с одним узлом
+discovery.type: single-node
+
+# Название узла
+node.name: cmw
+
+# Путь к папке с данными
+path.data: d:\ProgramData\Elasticsearch\elasticsearch-<8.XX.X>\data
+
+# Путь к папке с журналами
+path.logs: d:\ProgramData\Elasticsearch\elasticsearch-<8.XX.X>\logs
+
+# Путь к папке с резервными копиями
+# Путь должен указывать на существующий диск
+# Резервные копии должны храниться на отдельном диске отдельно от основных данных
+# Включите в конфигурацию директиву path.repo, если требуется создавать резервные копии
+# path.repo: d:elastic_backup
+
+# Обычная лицензия
+xpack.license.self_generated.type: basic
+
+# Аутентификация включена
+xpack.security.enabled: true
+
+# Запись данных в индексы включена
+indices.id_field_data.enabled: true
+
+# Геолокация отключена
 ingest.geoip.downloader.enabled: false
 ```
 
