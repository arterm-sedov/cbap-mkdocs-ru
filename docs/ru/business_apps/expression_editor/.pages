title: Редактор выражений

nav:
    - index.md
    - formula_editor
    - n3_editor
<<<<<<< HEAD
    - expression_check.md
    - ...
    
=======
    - ...
>>>>>>> c8d806ca
<|MERGE_RESOLUTION|>--- conflicted
+++ resolved
@@ -4,10 +4,5 @@
     - index.md
     - formula_editor
     - n3_editor
-<<<<<<< HEAD
     - expression_check.md
-    - ...
-    
-=======
-    - ...
->>>>>>> c8d806ca
+    - ...