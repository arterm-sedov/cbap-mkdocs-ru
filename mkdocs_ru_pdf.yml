# This file is used for to output PDF version of the Russian help system as PDF/CBAP_User_Guide_RU.pdf
# It requires GTK3. Installer: install\installgtk3.ps1
# This configuration and PDF build pipeline are a work in progress. Do not build production PDFs yet.
# Command: 
# py -m mkdocs build -f mkdocs_ru_pdf.yml


INHERIT: mkdocs_ru.yml

docs_dir: docs/ru/
site_dir: pdf/

site_url: http://127.0.0.1/

site_name: Comindware Business Application Platform. Руководство системного администратора для OS Linux

extra:
  pdfOutput: true
  pdfEndOfBlockHack: '<p style="visibility:hidden; font-size:0.1rem">.</p>' # hack for PDF output, prevents PDF build crash after indented paragraphs

plugins:
  minify:
    minify_html: false
    htmlmin_opts:
      remove_comments: false
  with-pdf:
    cover: true
<<<<<<< HEAD
    cover_title: Comindware Business Application Platform
    cover_subtitle: Руководство системного администратора для OS Linux
    copyright: © Comindware, 20009–2024. Все права защищены
    author: Версия 4.7
    toc_title: Оглавление
    toc_level: 3
    output_path: Comindware Business Application Platform. Руководство системного администратора для OS Linux. 27.09.2024.pdf
=======
    cover_logo: 'https://kb.comindware.ru/assets/comindware_logo.svg'
    cover_title: Comindware Business Application Platform 4.7
    cover_subtitle: Руководство пользователя
    copyright: © Comindware, 2009–2024
    author: comindware.ru
    toc_title: Оглавление
    toc_level: 3
    output_path: Comindware Business Application Platform. Руководство пользователя. 19.07.2024.pdf
>>>>>>> a9b19a5a
    custom_template_path: pdf_templates
    two_columns_level: 0
    heading_shift: false
    ordered_chapter_level: 3
    # debug_html: true<|MERGE_RESOLUTION|>--- conflicted
+++ resolved
@@ -12,7 +12,7 @@
 
 site_url: http://127.0.0.1/
 
-site_name: Comindware Business Application Platform. Руководство системного администратора для OS Linux
+site_name: Comindware Business Application Platform. Руководство пользователя
 
 extra:
   pdfOutput: true
@@ -25,15 +25,6 @@
       remove_comments: false
   with-pdf:
     cover: true
-<<<<<<< HEAD
-    cover_title: Comindware Business Application Platform
-    cover_subtitle: Руководство системного администратора для OS Linux
-    copyright: © Comindware, 20009–2024. Все права защищены
-    author: Версия 4.7
-    toc_title: Оглавление
-    toc_level: 3
-    output_path: Comindware Business Application Platform. Руководство системного администратора для OS Linux. 27.09.2024.pdf
-=======
     cover_logo: 'https://kb.comindware.ru/assets/comindware_logo.svg'
     cover_title: Comindware Business Application Platform 4.7
     cover_subtitle: Руководство пользователя
@@ -41,8 +32,7 @@
     author: comindware.ru
     toc_title: Оглавление
     toc_level: 3
-    output_path: Comindware Business Application Platform. Руководство пользователя. 19.07.2024.pdf
->>>>>>> a9b19a5a
+    output_path: Comindware Business Application Platform. Руководство пользователя. 29.10.2024.pdf
     custom_template_path: pdf_templates
     two_columns_level: 0
     heading_shift: false
